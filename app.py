--- conflicted
+++ resolved
@@ -77,20 +77,8 @@
         a["disc_color"] = i.disc_color
         l.append(a)
     d["data"] = l
-<<<<<<< HEAD
 
     header = Header(aup)   
-=======
-    # print()
-    # print()
-    # print()
-    # print(d)
-    # print()
-    # print()
-    # print()
-    # if table != None:
-    header = Header(aup.num_aup)   
->>>>>>> 2f7b41b1
     d["header"] = header 
     return jsonify(d)
 
