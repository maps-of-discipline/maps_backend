import warnings

from flask import Flask
from flask_admin import Admin
from flask_cors import CORS
from flask_migrate import Migrate
from sqlalchemy import MetaData

from maps.logic.global_variables import setGlobalVariables
from maps.logic.take_from_bd import (blocks, blocks_r, period, period_r, control_type, control_type_r,
                                     ed_izmereniya, ed_izmereniya_r, chast, chast_r, type_record, type_record_r)
from maps.models import db
<<<<<<< HEAD
from maps.routes import maps as maps_blueprint
from auth import auth_blueprint
=======

>>>>>>> 45fafd77
from auth.admin import auth_admin_views
from unification import unification_blueprint
from unification.admin import unification_admin_views
from flask_mail import Mail

warnings.simplefilter("ignore")

app = Flask(__name__)


# Register admin views
admin = Admin(app, name="Maps of Disciplines", template_mode="bootstrap3")
for view in [*auth_admin_views, *unification_admin_views]:
    admin.add_view(view)


application = app
cors = CORS(app, resources={r"*": {"origins": "*"}}, supports_credentials=True)

app.config.from_pyfile('config.py')
mail = Mail(app)
app.json.sort_keys = False


from maps.routes import maps as maps_blueprint
from auth.routes import auth as auth_blueprint
# Register blueprints
app.register_blueprint(maps_blueprint)
app.register_blueprint(auth_blueprint)
app.register_blueprint(unification_blueprint)


convention = {
    "ix": 'ix_%(column_0_label)s',
    "uq": "uq_%(table_name)s_%(column_0_name)s",
    "ck": "ck_%(table_name)s_%(constraint_name)s",
    "fk": "fk_%(table_name)s_%(column_0_name)s_%(referred_table_name)s",
    "pk": "pk_%(table_name)s"
}



metadata = MetaData(naming_convention=convention)
db.init_app(app)

migrate = Migrate(app, db)

setGlobalVariables(app, blocks, blocks_r, period, period_r, control_type, control_type_r,
                   ed_izmereniya, ed_izmereniya_r, chast, chast_r, type_record, type_record_r)

<|MERGE_RESOLUTION|>--- conflicted
+++ resolved
@@ -10,12 +10,7 @@
 from maps.logic.take_from_bd import (blocks, blocks_r, period, period_r, control_type, control_type_r,
                                      ed_izmereniya, ed_izmereniya_r, chast, chast_r, type_record, type_record_r)
 from maps.models import db
-<<<<<<< HEAD
-from maps.routes import maps as maps_blueprint
-from auth import auth_blueprint
-=======
 
->>>>>>> 45fafd77
 from auth.admin import auth_admin_views
 from unification import unification_blueprint
 from unification.admin import unification_admin_views
