--- conflicted
+++ resolved
@@ -1,10 +1,6 @@
 from .auth import (Roles, Users, UsersPolicy, Mode, Token)
 from .maps import (AupData, AupInfo, db, D_Part, D_ControlType, D_EdIzmereniya, D_Period, D_TypeRecord, D_Modules,
                    Department, D_Blocks, Groups, SprFaculty, SprRop, SprOKCO, SprBranch, SprStandard, SprFormEducation,
-<<<<<<< HEAD
                    SprDegreeEducation, SprVolumeDegreeZET, NameOP, SprDiscipline)
 from .cabinet import (RPD, Topics)
-=======
-                   SprDegreeEducation, SprVolumeDegreeZET, NameOP, SQLAlchemy)
-from .unification import Unification, Okso_discipline, DisciplineFacultyRelation, Specification
->>>>>>> 43539337
+from .unification import Unification, Okso_discipline, DisciplineFacultyRelation, Specification