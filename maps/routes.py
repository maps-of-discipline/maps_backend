--- conflicted
+++ resolved
@@ -128,13 +128,7 @@
     except:
         paper_size = "3"
         orientation = "land"
-<<<<<<< HEAD
-        load = False
-        control = False
-    filename = saveMap(aup, maps.static_folder, paper_size, orientation, control, load)
-=======
     filename = saveMap(aup, maps.static_folder, paper_size, orientation)
->>>>>>> cbb0ffd4
 
     # Upload xlxs file in memory and delete file from storage
     return_data = io.BytesIO()
