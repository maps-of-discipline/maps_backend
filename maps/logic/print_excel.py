--- conflicted
+++ resolved
@@ -56,12 +56,9 @@
         ws['A' + str(i + 2)].style = 'standart'
         ws['B' + str(i + 2)].value = group_dict[key_value[0]]['name']
         sum_zet += int(key_value[1])
-<<<<<<< HEAD
+
         color_text_cell(ws, 'B' + str(i + 2), group_dict[key_value[0]]['color'].replace('#', ''))
-=======
-        color_text_cell(ws, 'B' + str(i+2), group_dict[key_value[0]]['color'].replace('#', ''))
-
->>>>>>> 45fafd77
+
     ws['A' + str(len(table_dict) + 2)].style = 'standart'
     ws['A' + str(len(table_dict) + 2)].value = 'Итого: ' + str(sum_zet)
 
@@ -76,16 +73,9 @@
 
 
     aup2 = str(aup).split()[-1]
-<<<<<<< HEAD
-    aup2 = aup2[1:len(aup2) - 2]
-    # ws['A22'].value = str(aup2)
 
     dis = elective_disciplines(aup2)
-=======
-    aup2 = aup2[1:len(aup2)-2]
-
-    dis = faculty_dis(aup2)
->>>>>>> 45fafd77
+
     i = 1
     for key in dis.keys():
         ws['A' + str(i + 20)].style = 'standart'
