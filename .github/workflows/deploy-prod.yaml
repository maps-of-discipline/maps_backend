name: Deploy Prod 
on:
  push:
    branches:
      - main

jobs:
  deploy-dev:
    runs-on: self-hosted
    steps:
      - name: Checkout Code
        uses: actions/checkout@v4
        
      - name: Set up Docker Buildx
        uses: docker/setup-buildx-action@v3

      - name: Build Docker Image
        run: |
          docker build --no-cache -t localhost:5050/maps-backend:main . 

      - name: Push Docker Image to Local Registry
        run: |
          docker push localhost:5050/maps-backend:main
          
      - name: Restart Docker Compose
        working-directory: /home/kdadmin/apps/kd/prod
        run: |
<<<<<<< HEAD
          docker-compose pull
          docker-compose up -d
=======
          docker compose pull kd_prod_backend
          docker compose up -d kd_prod_backend
>>>>>>> c3e2a202
<|MERGE_RESOLUTION|>--- conflicted
+++ resolved
@@ -25,10 +25,5 @@
       - name: Restart Docker Compose
         working-directory: /home/kdadmin/apps/kd/prod
         run: |
-<<<<<<< HEAD
-          docker-compose pull
-          docker-compose up -d
-=======
-          docker compose pull kd_prod_backend
-          docker compose up -d kd_prod_backend
->>>>>>> c3e2a202
+          docker compose pull kd-prod-backend
+          docker compose up -d kd-prod-backend